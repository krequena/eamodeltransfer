package pro.requena.ea.modeltransfer.database;

import java.sql.Connection;
import java.sql.DriverManager;

import org.apache.commons.lang3.StringUtils;
<<<<<<< HEAD
import org.slf4j.Logger;
import org.slf4j.LoggerFactory;
=======
import org.apache.logging.log4j.LogManager;
import org.apache.logging.log4j.Logger;
>>>>>>> f5ae4fcb

import pro.requena.ea.modeltransfer.exceptions.EAModelTransferException;

/**
 * Entry-point class that handles model transfer requests.
 * 
 * @author krequena
 * @since 0.1
 */
public class EADatabase {

    private static final String PREFIX_JDBC = "jdbc:";
    private static final int LIMIT_JDBC = 30;

<<<<<<< HEAD
    private static final Logger LOG = LoggerFactory.getLogger(EADatabase.class);
=======
    private static final Logger LOG = LogManager.getLogger();
>>>>>>> f5ae4fcb

    /**
     * Create a new database connection to a given EAP/DSN.
     * @param endpoint Endpoint. Can be an EAP file or a DSN specification.
     * @return Opened {@link java.sql.Connection} to the given database.
     * @throws EAModelTransferException Generic handled exception.
     */
    public static final Connection connect(final String endpoint) throws EAModelTransferException {
        if(endpoint.toLowerCase().startsWith(PREFIX_JDBC)) {
            return connectDsn(endpoint);
        } else {
            return connectEap(endpoint);
        }
    }

    /**
     * Creates a JDBC connection to an EAP file.
     * @param eapFilePath EAP file path.
     * @return Connection.
     * @throws EAModelTransferException Generic handled exception.
     */
    private static final Connection connectEap(final String eapFilePath) throws EAModelTransferException {
        try {
            LOG.info("Connecting to EAP file: {}", eapFilePath);
<<<<<<< HEAD
            return DriverManager.getConnection("jdbc:ucanaccess://" + eapFilePath + ";memory=false");
=======
            return DriverManager.getConnection("jdbc:ucanaccess://" + eapFilePath + ";memory=false;immediatelyReleaseResources=true");
>>>>>>> f5ae4fcb
        } catch (Exception e) {
            LOG.error("Couldn't open the EAP file connection.");
            throw new EAModelTransferException(e);
        }
    }

    /**
     * Creates a JDBC connection by using a DSN.
     * Caution: first {@link LIMIT_JDBC} characters are printed on log.
     * 
     * @param dsn JDBC DSN.
     * @return Connection.
     * @throws EAModelTransferException Generic handled exception.
     */
    private static final Connection connectDsn(final String dsn) throws EAModelTransferException {
        try {
            LOG.info("Connecting to DB using DSN: {}...", StringUtils.substring(dsn, 0, LIMIT_JDBC));
<<<<<<< HEAD
=======
            Class.forName("com.microsoft.sqlserver.jdbc.SQLServerDriver");
>>>>>>> f5ae4fcb
            return DriverManager.getConnection(dsn);
        } catch (Exception e) {
            throw new EAModelTransferException(e);
        }
    }

    /**
     * Closes a database connection.
     * @param connection Existing JDBC connection.
     * @throws EAModelTransferException Generic handled exception.
     */
    public static final void close(final Connection connection) throws EAModelTransferException {
        try {
            LOG.info("Closing connection.");
            connection.close();
        } catch (Exception e) {
            throw new EAModelTransferException(e);
        }
    }
}
<|MERGE_RESOLUTION|>--- conflicted
+++ resolved
@@ -1,102 +1,85 @@
-package pro.requena.ea.modeltransfer.database;
-
-import java.sql.Connection;
-import java.sql.DriverManager;
-
-import org.apache.commons.lang3.StringUtils;
-<<<<<<< HEAD
-import org.slf4j.Logger;
-import org.slf4j.LoggerFactory;
-=======
-import org.apache.logging.log4j.LogManager;
-import org.apache.logging.log4j.Logger;
->>>>>>> f5ae4fcb
-
-import pro.requena.ea.modeltransfer.exceptions.EAModelTransferException;
-
-/**
- * Entry-point class that handles model transfer requests.
- * 
- * @author krequena
- * @since 0.1
- */
-public class EADatabase {
-
-    private static final String PREFIX_JDBC = "jdbc:";
-    private static final int LIMIT_JDBC = 30;
-
-<<<<<<< HEAD
-    private static final Logger LOG = LoggerFactory.getLogger(EADatabase.class);
-=======
-    private static final Logger LOG = LogManager.getLogger();
->>>>>>> f5ae4fcb
-
-    /**
-     * Create a new database connection to a given EAP/DSN.
-     * @param endpoint Endpoint. Can be an EAP file or a DSN specification.
-     * @return Opened {@link java.sql.Connection} to the given database.
-     * @throws EAModelTransferException Generic handled exception.
-     */
-    public static final Connection connect(final String endpoint) throws EAModelTransferException {
-        if(endpoint.toLowerCase().startsWith(PREFIX_JDBC)) {
-            return connectDsn(endpoint);
-        } else {
-            return connectEap(endpoint);
-        }
-    }
-
-    /**
-     * Creates a JDBC connection to an EAP file.
-     * @param eapFilePath EAP file path.
-     * @return Connection.
-     * @throws EAModelTransferException Generic handled exception.
-     */
-    private static final Connection connectEap(final String eapFilePath) throws EAModelTransferException {
-        try {
-            LOG.info("Connecting to EAP file: {}", eapFilePath);
-<<<<<<< HEAD
-            return DriverManager.getConnection("jdbc:ucanaccess://" + eapFilePath + ";memory=false");
-=======
-            return DriverManager.getConnection("jdbc:ucanaccess://" + eapFilePath + ";memory=false;immediatelyReleaseResources=true");
->>>>>>> f5ae4fcb
-        } catch (Exception e) {
-            LOG.error("Couldn't open the EAP file connection.");
-            throw new EAModelTransferException(e);
-        }
-    }
-
-    /**
-     * Creates a JDBC connection by using a DSN.
-     * Caution: first {@link LIMIT_JDBC} characters are printed on log.
-     * 
-     * @param dsn JDBC DSN.
-     * @return Connection.
-     * @throws EAModelTransferException Generic handled exception.
-     */
-    private static final Connection connectDsn(final String dsn) throws EAModelTransferException {
-        try {
-            LOG.info("Connecting to DB using DSN: {}...", StringUtils.substring(dsn, 0, LIMIT_JDBC));
-<<<<<<< HEAD
-=======
-            Class.forName("com.microsoft.sqlserver.jdbc.SQLServerDriver");
->>>>>>> f5ae4fcb
-            return DriverManager.getConnection(dsn);
-        } catch (Exception e) {
-            throw new EAModelTransferException(e);
-        }
-    }
-
-    /**
-     * Closes a database connection.
-     * @param connection Existing JDBC connection.
-     * @throws EAModelTransferException Generic handled exception.
-     */
-    public static final void close(final Connection connection) throws EAModelTransferException {
-        try {
-            LOG.info("Closing connection.");
-            connection.close();
-        } catch (Exception e) {
-            throw new EAModelTransferException(e);
-        }
-    }
-}
+package pro.requena.ea.modeltransfer.database;
+
+import java.sql.Connection;
+import java.sql.DriverManager;
+
+import org.apache.commons.lang3.StringUtils;
+import org.slf4j.Logger;
+import org.slf4j.LoggerFactory;
+
+import pro.requena.ea.modeltransfer.exceptions.EAModelTransferException;
+
+/**
+ * Entry-point class that handles model transfer requests.
+ * 
+ * @author krequena
+ * @since 0.1
+ */
+public class EADatabase {
+
+    private static final String PREFIX_JDBC = "jdbc:";
+    private static final int LIMIT_JDBC = 30;
+
+    private static final Logger LOG = LoggerFactory.getLogger(EADatabase.class);
+
+    /**
+     * Create a new database connection to a given EAP/DSN.
+     * @param endpoint Endpoint. Can be an EAP file or a DSN specification.
+     * @return Opened {@link java.sql.Connection} to the given database.
+     * @throws EAModelTransferException Generic handled exception.
+     */
+    public static final Connection connect(final String endpoint) throws EAModelTransferException {
+        if(endpoint.toLowerCase().startsWith(PREFIX_JDBC)) {
+            return connectDsn(endpoint);
+        } else {
+            return connectEap(endpoint);
+        }
+    }
+
+    /**
+     * Creates a JDBC connection to an EAP file.
+     * @param eapFilePath EAP file path.
+     * @return Connection.
+     * @throws EAModelTransferException Generic handled exception.
+     */
+    private static final Connection connectEap(final String eapFilePath) throws EAModelTransferException {
+        try {
+            LOG.info("Connecting to EAP file: {}", eapFilePath);
+            return DriverManager.getConnection("jdbc:ucanaccess://" + eapFilePath + ";memory=false;immediatelyReleaseResources=true");
+        } catch (Exception e) {
+            LOG.error("Couldn't open the EAP file connection.");
+            throw new EAModelTransferException(e);
+        }
+    }
+
+    /**
+     * Creates a JDBC connection by using a DSN.
+     * Caution: first {@link LIMIT_JDBC} characters are printed on log.
+     * 
+     * @param dsn JDBC DSN.
+     * @return Connection.
+     * @throws EAModelTransferException Generic handled exception.
+     */
+    private static final Connection connectDsn(final String dsn) throws EAModelTransferException {
+        try {
+            LOG.info("Connecting to DB using DSN: {}...", StringUtils.substring(dsn, 0, LIMIT_JDBC));
+            return DriverManager.getConnection(dsn);
+        } catch (Exception e) {
+            throw new EAModelTransferException(e);
+        }
+    }
+
+    /**
+     * Closes a database connection.
+     * @param connection Existing JDBC connection.
+     * @throws EAModelTransferException Generic handled exception.
+     */
+    public static final void close(final Connection connection) throws EAModelTransferException {
+        try {
+            LOG.info("Closing connection.");
+            connection.close();
+        } catch (Exception e) {
+            throw new EAModelTransferException(e);
+        }
+    }
+}